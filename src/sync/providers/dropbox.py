import io
import logging
from typing import BinaryIO, Optional, List

import dropbox
from dropbox.exceptions import ApiError
from dropbox.files import FileMetadata, FolderMetadata, WriteMode

from sync.hashing import hash_dict, HashType
from sync.provider import (
    ProviderBase,
    ProviderError,
    FileNotFoundProviderError,
    FileAlreadyExistsError,
    SafeUpdateSupportMixin,
    ConflictError,
)
from sync.providers.common import (
    path_join, relative_path,
)
from sync.state import FileState, StorageState

LOGGER = logging.getLogger(__name__)
LISTING_LIMIT = 1000


class DropboxProvider(ProviderBase, SafeUpdateSupportMixin):
    SUPPORTED_HASH_TYPES = [HashType.DROPBOX_SHA256]

    def __init__(self, account_id: str, token: str, root_dir: str,
                 is_refresh_token=False, app_key: Optional[str] = None,
                 app_secret: Optional[str] = None, depth: Optional[int] = None):
        self.account_id = account_id
        self.root_dir = root_dir
        self.token = token
        self.is_refresh_token = is_refresh_token
        self.app_key = app_key
        self.app_secret = app_secret
        self.depth = depth
        self._dropbox = None

        if depth is not None:
            if depth <= 0:
                raise ValueError('invalid depth value')

    def get_label(self) -> str:
        if self.depth is not None:
            return 'DBX(%s, depth=%s)' % (self.root_dir, self.depth)
        return 'DBX(%s)' % self.root_dir

    def get_handle(self) -> str:
        return 'd-' + hash_dict({
            'account_id': self.account_id,
            'root_dir': self.root_dir,
            'depth': self.depth,
        })

    def _get_dropbox(self) -> dropbox.Dropbox:
        if self._dropbox is None:
            if not self.is_refresh_token:
                self._dropbox = dropbox.Dropbox(
                    oauth2_access_token=self.token
                )
            else:
                self._dropbox = dropbox.Dropbox(
                    oauth2_refresh_token=self.token,
                    app_key=self.app_key,
                    app_secret=self.app_secret,
                )
        assert self._dropbox is not None
        return self._dropbox

    def _get_full_path(self, path: str):
        full_path = path_join(self.root_dir, path)
        if not full_path.startswith(self.root_dir):
            raise ProviderError('Path outside of the root dir!')
        return full_path

    def _ensure_root_dir(self, dbx: dropbox.Dropbox):
        try:
            dbx.files_list_folder(self.root_dir, limit=1)
        except ApiError as err:
            if 'not_found' in str(err):
                LOGGER.info('root directory was not found -> create')
                dbx.files_create_folder_v2(self.root_dir)

<<<<<<< HEAD
    def _list_folder(
            self, dbx: dropbox.Dropbox, path: str, recursive: bool = False):
        entries = []
        list_result = dbx.files_list_folder(path, recursive=recursive)
=======
    def _list_folder(self, dbx: dropbox.Dropbox, path: str):
        LOGGER.debug('listing folder %s', path)
        entries = []
        list_result = dbx.files_list_folder(path, limit=LISTING_LIMIT)
        LOGGER.debug('retrieved %s entries', len(list_result.entries))
>>>>>>> 2adb66c4
        entries.extend(list_result.entries)
        while list_result.has_more:
            list_result = dbx.files_list_folder_continue(list_result.cursor)
            LOGGER.debug('retrieved %s entries (continuation)', len(list_result.entries))
            entries.extend(list_result.entries)
        return entries

    @staticmethod
    def _file_metadata_to_file_state(entry: FileMetadata):
        return FileState(
            content_hash=entry.content_hash,
            revision=entry.rev,
        )

<<<<<<< HEAD
    def __get_state_walking(self):
=======
    # TODO: use recursive=True approach when the depth is not limited to minimize
    #  amount of API calls
    def get_state(self) -> StorageState:
>>>>>>> 2adb66c4
        dbx = self._get_dropbox()
        files = {}

        def walk(path: str, depth: int):
            if self.depth is not None and depth > self.depth:
                return
            for entry in self._list_folder(dbx, path):
                if isinstance(entry, FileMetadata):
                    full_path = entry.path_display
                    assert full_path.startswith(self.root_dir)
                    rel_path = relative_path(full_path, self.root_dir)
                    files[rel_path] = self._file_metadata_to_file_state(entry)
                elif isinstance(entry, FolderMetadata):
                    walk(entry.path_display, depth + 1)

        self._ensure_root_dir(dbx)
        walk(self.root_dir, depth=1)
        return StorageState(files)

    def __get_state(self):
        dbx = self._get_dropbox()
        files = {}
        self._ensure_root_dir(dbx)

        for entry in self._list_folder(dbx, self.root_dir, recursive=True):
            if isinstance(entry, FileMetadata):
                full_path = entry.path_display
                assert full_path.startswith(self.root_dir)
                rel_path = relative_path(full_path, self.root_dir)
                files[rel_path] = self._file_metadata_to_file_state(entry)

        return StorageState(files)

    def get_state(self) -> StorageState:
        if self.depth is not None:
            return self.__get_state_walking()
        return self.__get_state()

    def get_file_state(self, path: str) -> FileState:
        dbx = self._get_dropbox()
        full_path = self._get_full_path(path)

        try:
            entry = dbx.files_get_metadata(full_path)
            assert isinstance(entry, FileMetadata)
            return self._file_metadata_to_file_state(entry)
        except ApiError as err:
            if 'not_found' in str(err):
                raise FileNotFoundProviderError(f'File not found at {full_path}') from err
            raise

    def read(self, path: str) -> BinaryIO:
        dbx = self._get_dropbox()
        full_path = self._get_full_path(path)
        try:
            metadata, response = dbx.files_download(full_path)
            return io.BytesIO(response.content)
        except ApiError as err:
            if 'not_found' in str(err):
                raise FileNotFoundProviderError(f'File not found at {full_path}') from err
            raise

    def write(self, path: str, content: BinaryIO) -> None:
        dbx = self._get_dropbox()
        full_path = self._get_full_path(path)
        file_bytes = content.read()
        dbx.files_upload(file_bytes, full_path, mode=WriteMode.overwrite)

    def update(self, path: str, content: BinaryIO, revision: str) -> None:
        dbx = self._get_dropbox()
        full_path = self._get_full_path(path)
        file_bytes = content.read()
        try:
            dbx.files_upload(file_bytes, full_path, mode=WriteMode.update(revision))
        except ApiError as err:
            raise ConflictError(
                f'Can not update "{path}" due to conflict as revision tag does '
                f'not match current state') from err

    def remove(self, path: str) -> None:
        dbx = self._get_dropbox()
        full_path = self._get_full_path(path)
        try:
            dbx.files_delete_v2(full_path)
        except ApiError as err:
            if 'not_found' in str(err):
                raise FileNotFoundProviderError(f'File not found at {full_path}') from err
            raise

    def move(self, source_path: str, destination_path: str) -> None:
        dbx = self._get_dropbox()

        source_full_path = self._get_full_path(source_path)
        destination_full_path = self._get_full_path(destination_path)

        try:
            dbx.files_move_v2(source_full_path, destination_full_path)
        except ApiError as err:
            if 'not_found' in str(err):
                raise FileNotFoundProviderError(
                    f'File not found at {source_full_path}') from err
            elif 'conflict' in str(err):
                raise FileAlreadyExistsError(
                    f'File already exists at {destination_full_path}') from err
            raise

    def supported_hash_types(self) -> List[HashType]:
        return self.SUPPORTED_HASH_TYPES

    def compute_hash(self, path: str, hash_type: HashType) -> str:
        dbx = self._get_dropbox()
        full_path = self._get_full_path(path)
        result = dbx.files_get_metadata(full_path)
        return result.content_hash<|MERGE_RESOLUTION|>--- conflicted
+++ resolved
@@ -84,18 +84,13 @@
                 LOGGER.info('root directory was not found -> create')
                 dbx.files_create_folder_v2(self.root_dir)
 
-<<<<<<< HEAD
     def _list_folder(
             self, dbx: dropbox.Dropbox, path: str, recursive: bool = False):
+        LOGGER.debug('listing folder %s (recursive? %s)', path, recursive)
         entries = []
-        list_result = dbx.files_list_folder(path, recursive=recursive)
-=======
-    def _list_folder(self, dbx: dropbox.Dropbox, path: str):
-        LOGGER.debug('listing folder %s', path)
-        entries = []
-        list_result = dbx.files_list_folder(path, limit=LISTING_LIMIT)
+        list_result = dbx.files_list_folder(
+            path, recursive=recursive, limit=LISTING_LIMIT)
         LOGGER.debug('retrieved %s entries', len(list_result.entries))
->>>>>>> 2adb66c4
         entries.extend(list_result.entries)
         while list_result.has_more:
             list_result = dbx.files_list_folder_continue(list_result.cursor)
@@ -110,13 +105,7 @@
             revision=entry.rev,
         )
 
-<<<<<<< HEAD
     def __get_state_walking(self):
-=======
-    # TODO: use recursive=True approach when the depth is not limited to minimize
-    #  amount of API calls
-    def get_state(self) -> StorageState:
->>>>>>> 2adb66c4
         dbx = self._get_dropbox()
         files = {}
 
